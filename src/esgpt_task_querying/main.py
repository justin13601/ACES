--- conflicted
+++ resolved
@@ -29,48 +29,6 @@
     # load configuration
     match config:
         case str():
-<<<<<<< HEAD
-            DATA_DIR = Path(data)
-            ESD = Dataset.load(DATA_DIR)
-
-            events_df = ESD.events_df.filter(~pl.all_horizontal(pl.all().is_null()))
-            dynamic_measurements_df = ESD.dynamic_measurements_df.filter(
-                ~pl.all_horizontal(pl.all().is_null())
-            )
-
-            ESD_data = (
-                events_df.join(dynamic_measurements_df, on="event_id", how="left")
-                .drop(["event_id"])
-                .sort(by=["subject_id", "timestamp", "event_type"])
-            )
-        case pl.DataFrame():
-            ESD_data = data
-
-    # check if timestamp is in the correct format
-    if ESD_data["timestamp"].dtype != pl.Datetime:
-        ESD_data = ESD_data.with_columns(
-            pl.col("timestamp").str.strptime(pl.Datetime, format="%m/%d/%Y %H:%M").cast(pl.Datetime)
-        )
-
-    # check if ESD is empty
-    if ESD_data.shape[0] == 0:
-        raise ValueError("Empty ESD!")
-    if "timestamp" not in ESD_data.columns:
-        raise ValueError("ESD does not have timestamp column!")
-    if "subject_id" not in ESD_data.columns:
-        raise ValueError("ESD does not have subject_id column!")
-
-    logger.debug("Loading config...")
-    cfg = load_config(cfg_path)
-
-    logger.debug("Generating predicate columns...")
-    try:
-        ESD_data = generate_predicate_columns(cfg, ESD_data)
-    except Exception as e:
-        raise ValueError(
-            "Error generating predicate columns from configuration file! Check to make sure the format of the configuration file is valid."
-        ) from e
-=======
             logger.debug("Loading config...")
             cfg = load_config(config)
         case Path():
@@ -127,26 +85,17 @@
                 raise ValueError(
                     "Error generating predicate columns from configuration file! Check to make sure the format of the configuration file is valid."
                 ) from e
->>>>>>> e435f624
 
     # checking for "Beginning of record" in the configuration file
     # TODO(mmd): This doesn't look right to me.
     starts = [window.get('start', '') for window in cfg['windows'].values()]
     if None in starts:
         max_duration = -get_max_duration(ESD_data)
-<<<<<<< HEAD
-        for each_window in cfg.windows:
-            if cfg.windows[each_window].start is None:
-                logger.debug(f"Setting start of the {each_window} window to the beginning of the record.")
-                cfg.windows[each_window].start = None
-                cfg.windows[each_window].duration = max_duration
-=======
         for each_window, window_info in cfg["windows"].items():
             if window_info.get("start", "") is None:
                 logger.debug(f"Setting start of the '{each_window}' window to the beginning of the record.")
                 window_info["start"] = None
                 window_info["duration"] = max_duration
->>>>>>> e435f624
 
     logger.debug("Building tree...")
     tree = build_tree_from_config(cfg)
@@ -157,13 +106,8 @@
 
     trigger = cfg["windows"]["trigger"]
     # filter out subjects that do not have the trigger event if specified in inclusion criteria
-<<<<<<< HEAD
-    if cfg.windows.trigger.includes:
-        valid_trigger_exprs = [(ESD_data[f"is_{x['predicate']}"] == 1) for x in cfg.windows.trigger.includes]
-=======
     if trigger.get("includes", []):
         valid_trigger_exprs = [(ESD_data[f"is_{x['predicate']}"] == 1) for x in trigger["includes"]]
->>>>>>> e435f624
     # filter out subjects that do not have the trigger event if specified as the start
     else:
         valid_trigger_exprs = [(ESD_data[f"is_{trigger['start']}"] == 1)]
@@ -174,11 +118,7 @@
         dropped = anchor_to_subtree_root_by_subtree_anchor.filter(~condition)
         anchor_to_subtree_root_by_subtree_anchor = anchor_to_subtree_root_by_subtree_anchor.filter(condition)
         if anchor_to_subtree_root_by_subtree_anchor.shape[0] < anchor_to_subtree_root_by_subtree_anchor_shape:
-<<<<<<< HEAD
-            if cfg.windows.trigger.includes:
-=======
             if trigger.get("includes", []):
->>>>>>> e435f624
                 logger.debug(
                     f"{dropped['subject_id'].unique().shape[0]} subjects ({dropped.shape[0]} rows) were excluded due to trigger condition: {cfg['windows']['trigger']['includes'][i]}."
                 )
