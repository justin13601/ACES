"""This module contains functions for generating predicate columns for event sequences."""

import polars as pl
from loguru import logger
from functools import reduce


def has_event_type(type_str: str) -> pl.Expr:
    """Check if the event type contains the specified string.

    Args:
        type_str (str): The string to search for in the event type.

    Returns:
        pl.Expr: A Polars expression representing the check for the event type.

    >>> import polars as pl
    >>> data = pl.DataFrame({"event_type": ["A&B&C", "A&B", "C"]})
    >>> data.with_columns(has_event_type("A").alias("has_A"))
    shape: (3, 2)
    ┌────────────┬───────┐
    │ event_type ┆ has_A │
    │ ---        ┆ ---   │
    │ str        ┆ bool  │
    ╞════════════╪═══════╡
    │ A&B&C      ┆ true  │
    │ A&B        ┆ true  │
    │ C          ┆ false │
    └────────────┴───────┘
    """
    has_event_type = pl.col("event_type").cast(pl.Utf8).str.contains(type_str)
    return has_event_type


def generate_simple_predicates(
    predicate_name: str, predicate_info: dict, df: pl.DataFrame
) -> pl.DataFrame:
    """
    Generate simple predicate columns based on the configuration.

    Args:
        predicate_name: The name of the predicate.
        predicate_info: The information about the predicate.
        df: The Polars DataFrame to add the predicate columns to.

    Returns:
        df: The Polars DataFrame with the added predicate columns.

    Raises:
        ValueError: If an invalid value is specified for the predicate.
    >>> predicate_name = "A"
    >>> predicate_info = {"column": "event_type", "value": "A", "system": "boolean"}
    >>> data = pl.DataFrame(
    ...     {
    ...         "subject_id": [1, 1, 1, 2, 2, 3, 3],
    ...         "timestamp": [1, 1, 3, 1, 2, 1, 3],
    ...         "event_type": ["A", "B", "C", "A", "A&C&D", "B", "C"],
    ...     }
    ... )
    >>> generate_simple_predicates(predicate_name, predicate_info, data)
    shape: (7, 4)
    ┌────────────┬───────────┬────────────┬──────┐
    │ subject_id ┆ timestamp ┆ event_type ┆ is_A │
    │ ---        ┆ ---       ┆ ---        ┆ ---  │
    │ i64        ┆ i64       ┆ str        ┆ i32  │
    ╞════════════╪═══════════╪════════════╪══════╡
    │ 1          ┆ 1         ┆ A          ┆ 1    │
    │ 1          ┆ 1         ┆ B          ┆ 0    │
    │ 1          ┆ 3         ┆ C          ┆ 0    │
    │ 2          ┆ 1         ┆ A          ┆ 1    │
    │ 2          ┆ 2         ┆ A&C&D      ┆ 1    │
    │ 3          ┆ 1         ┆ B          ┆ 0    │
    │ 3          ┆ 3         ┆ C          ┆ 0    │
    └────────────┴───────────┴────────────┴──────┘
    """
    value = predicate_info["value"]
    match value:
        case dict() if {"min", "max"}.issuperset(value.keys()):
            # if value of predicate is specified with min and max
            predicate_col = (
                pl.when(
                    (
                        pl.col(predicate_info["column"])
                        >= float(value.get("min", -float("inf")))
                    )
                    & (
                        pl.col(predicate_info["column"])
                        <= float(value.get("max", float("inf")))
                    )
                )
                .then(1)
                .otherwise(0)
            )
        case str() if predicate_info["column"] == "event_type":
            predicate_col = has_event_type(str(predicate_info["value"]))
        case str() if value:
            predicate_col = (
                pl.when(pl.col(predicate_info["column"]) == value).then(1).otherwise(0)
            )
        case _:
            raise ValueError(f"Invalid value '{value}' for '{predicate_name}'.")

    df = df.with_columns(predicate_col.alias(f"is_{predicate_name}").cast(pl.Int32))
    logger.debug(f"Added predicate column 'is_{predicate_name}'.")
    return df


def generate_predicate_columns(cfg: dict, data: list | pl.DataFrame) -> pl.DataFrame:
    """Generate predicate columns based on the configuration.

    Args:
        cfg: The configuration object containing the predicate information.
        ESD: The Polars DataFrame to add the predicate columns to.

    Returns:
        ESD: The Polars DataFrame with the added predicate columns.

    Raises:
        ValueError: If an invalid predicate type is specified in the configuration.

    >>> cfg = {
    ...     "predicates": {
    ...         "A": {"column": "event_type", "value": "A", "system": "boolean"},
    ...         "B": {"column": "event_type", "value": "B", "system": "boolean"},
    ...         "C": {"column": "event_type", "value": "C", "system": "boolean"},
    ...         "D": {"column": "event_type", "value": "D", "system": "boolean"},
    ...         "A_or_B": {"type": "ANY", "predicates": ["A", "B"], "system": "boolean"},
    ...         "A_and_C_and_D": {"type": "ALL", "predicates": ["A", "C", "D"], "system": "boolean"},
    ...         "any": {"type": "special"},
    ...     }
    ... }
    >>> data = pl.DataFrame(
    ...     {
    ...         "subject_id": [1, 1, 1, 2, 2, 3, 3],
    ...         "timestamp": [1, 1, 3, 1, 2, 1, 3],
    ...         "event_type": ["A", "B", "C", "A", "A&C&D", "B", "C"],
    ...     }
    ... )
    >>> generate_predicate_columns(cfg, data)
    shape: (6, 9)
    ┌────────────┬───────────┬──────┬──────┬───┬──────┬───────────┬──────────────────┬────────┐
    │ subject_id ┆ timestamp ┆ is_A ┆ is_B ┆ … ┆ is_D ┆ is_A_or_B ┆ is_A_and_C_and_D ┆ is_any │
    │ ---        ┆ ---       ┆ ---  ┆ ---  ┆   ┆ ---  ┆ ---       ┆ ---              ┆ ---    │
    │ i64        ┆ i64       ┆ i32  ┆ i32  ┆   ┆ i32  ┆ i32       ┆ i32              ┆ i32    │
    ╞════════════╪═══════════╪══════╪══════╪═══╪══════╪═══════════╪══════════════════╪════════╡
    │ 1          ┆ 1         ┆ 1    ┆ 1    ┆ … ┆ 0    ┆ 1         ┆ 0                ┆ 1      │
    │ 1          ┆ 3         ┆ 0    ┆ 0    ┆ … ┆ 0    ┆ 0         ┆ 0                ┆ 1      │
    │ 2          ┆ 1         ┆ 1    ┆ 0    ┆ … ┆ 0    ┆ 1         ┆ 0                ┆ 1      │
    │ 2          ┆ 2         ┆ 1    ┆ 0    ┆ … ┆ 1    ┆ 1         ┆ 1                ┆ 1      │
    │ 3          ┆ 1         ┆ 0    ┆ 1    ┆ … ┆ 0    ┆ 1         ┆ 0                ┆ 1      │
    │ 3          ┆ 3         ┆ 0    ┆ 0    ┆ … ┆ 0    ┆ 0         ┆ 0                ┆ 1      │
    └────────────┴───────────┴──────┴──────┴───┴──────┴───────────┴──────────────────┴────────┘
    """
    boolean_cols = []
    count_cols = []
    simple_predicates = []
    complex_predicates = []
    for predicate_name, predicate_info in cfg["predicates"].items():
        if predicate_name == "any":
            continue

        # 1 or 0 for boolean predicates or count for count predicates
<<<<<<< HEAD
        if predicate_info.system == "boolean":
            boolean_cols.append(f"is_{predicate_name}")
        elif predicate_info.system == "count":
            count_cols.append(f"is_{predicate_name}")
        else:
            raise ValueError(f"Invalid predicate system {predicate_info.system} for {predicate_name}.")

        # if value of predicate is specified with min and max
        if "value" in predicate_info:
            if isinstance(predicate_info["value"], list):
                ESD = ESD.with_columns(
                    pl.when(
                        (
                            pl.col(predicate_info.column)
                            >= (
                                float(predicate_info["value"][0]["min"] or -np.inf)
                                if "min" in predicate_info["value"][0]
                                else float(-np.inf)
                            )
                        )
                        & (
                            pl.col(predicate_info.column)
                            <= (
                                float(predicate_info["value"][0]["max"] or np.inf)
                                if "max" in predicate_info["value"][0]
                                else float(np.inf)
                            )
                        )
                    )
                    .then(1)
                    .otherwise(0)
                    .alias(f"is_{predicate_name}")
                    .cast(pl.Int32)
                )
                logger.debug(f"Added predicate column is_{predicate_name}.")
            # if value of predicate is specified with a single string value in event_type
            else:
                if predicate_info.column == "event_type":
                    ESD = ESD.with_columns(
                        has_event_type(str(predicate_info["value"]))
                        .alias(f"is_{predicate_name}")
                        .cast(pl.Int32)
                    )
                else:
                    ESD = ESD.with_columns(
                        pl.when(pl.col(predicate_info.column) == str(predicate_info["value"]))
                        .then(1)
                        .otherwise(0)
                        .alias(f"is_{predicate_name}")
                        .cast(pl.Int32)
                    )
                logger.debug(f"Added predicate column is_{predicate_name}.")
        # complex predicates specified with AND/ALL or OR/ANY
        elif "type" in predicate_info:
            if predicate_info.type == "ANY":
                any_expr = pl.col(f"is_{predicate_info.predicates[0]}")
                for predicate in predicate_info.predicates[1:]:
                    any_expr = any_expr | pl.col(f"is_{predicate}")
                ESD = ESD.with_columns(any_expr.alias(f"is_{predicate_name}"))
                logger.debug(f"Added predicate column is_{predicate_name}.")
            elif predicate_info.type == "ALL":
                all_expr = pl.col(f"is_{predicate_info.predicates[0]}")
                for predicate in predicate_info.predicates[1:]:
                    all_expr = all_expr & pl.col(f"is_{predicate}")
                ESD = ESD.with_columns(all_expr.alias(f"is_{predicate_name}"))
                logger.debug(f"Added predicate column is_{predicate_name}.")
            else:
                raise ValueError(f"Invalid predicate type {predicate_info.type} for {predicate_name}.")
        else:
            raise ValueError(f"Invalid predicate specification for {predicate_name}.")

    # add a column for any predicate
    ESD = ESD.with_columns(pl.when(pl.col("event_type").is_not_null()).then(1).otherwise(0).alias("is_any"))

    # aggregate for unique subject_id and timestamp
    ESD = ESD.groupby(["subject_id", "timestamp"]).agg(
        *[pl.col(c).sum().alias(f"{c}_count").cast(pl.Int32) for c in ESD.columns if c.startswith("is_")],
        *[pl.col(c).max().alias(f"{c}_boolean").cast(pl.Int32) for c in ESD.columns if c.startswith("is_")],
=======
        match predicate_info["system"]:
            case "boolean":
                boolean_cols.append(f"is_{predicate_name}")
            case "count":
                count_cols.append(f"is_{predicate_name}")
            case _ as invalid:
                raise ValueError(
                    f"Invalid predicate system '{invalid}' for '{predicate_name}'."
                )

        value = predicate_info.get("value", None)
        predicate_type = predicate_info.get("type", None)
        if not (value or predicate_type):
            raise ValueError(
                f"Invalid predicate specification for '{predicate_name}': must specify value or type. "
                f"Got value={value} and type={predicate_type}."
            )
        elif value and predicate_type:
            raise ValueError(
                f"Invalid predicate specification for '{predicate_name}': can't specify both value and type. "
                f"Got value={value} and type={predicate_type}."
            )
        elif value:
            simple_predicates.append(predicate_name)
        elif predicate_type:
            complex_predicates.append(predicate_name)

    match data:
        case pl.DataFrame():
            # populate event_id column
            data = data.with_row_count("event_id").select(
                *data.columns,
                pl.first("event_id").over(["subject_id", "timestamp"]).rank("dense")
                - 1,
            )
            events = data.select(
                "subject_id",
                "timestamp",
                "event_id",
                "event_type",
            )
            measurements = data.select(
                "event_id",
                *[pl.col(c) for c in data.columns if c not in events.columns],
            )

            events = events.group_by(["subject_id", "timestamp"]).agg(
                pl.col("event_id").first(),
                *[pl.col("event_type").flatten()],
            )
            events = events.with_columns(event_type=events["event_type"].list.join("&"))

            data = [events, measurements]

    for predicate_name in simple_predicates:
        if cfg["predicates"][predicate_name]["column"] == "event_type":
            data[0] = generate_simple_predicates(
                predicate_name, cfg["predicates"][predicate_name], data[0]
            )
        else:
            data[1] = generate_simple_predicates(
                predicate_name, cfg["predicates"][predicate_name], data[1]
            )

    # aggregate measurements (data[1]) by summing columns that are in count_cols, and taking the max for columns in boolean_cols
    data[1] = (
        data[1]
        .groupby(["event_id"])
        .agg(
            *[
                pl.col(c).sum().cast(pl.Int32)
                for c in data[1].columns
                if c in count_cols
            ],
            *[
                pl.col(c).max().cast(pl.Int32)
                for c in data[1].columns
                if c in boolean_cols
            ],
        )
>>>>>>> e435f624
    )

    data = data[0].join(data[1], on="event_id", how="left")
    data = data.select(
        "subject_id",
        "timestamp",
        *[pl.col(c) for c in data.columns if c.startswith("is_")],
    )

    # if complex predicates specified with ALL (AND) or ANY (OR)
    for predicate_name in complex_predicates:
        predicate_info = cfg["predicates"][predicate_name]
        predicate_type = predicate_info["type"]
        sub_predicate_cols = [
            pl.col(f"is_{predicate}") for predicate in predicate_info["predicates"]
        ]
        match predicate_type:
            case "ANY":
                predicate_expr = reduce(lambda x, y: x | y, sub_predicate_cols)
            case "ALL":
                predicate_expr = reduce(lambda x, y: x & y, sub_predicate_cols)
            case _:
                raise ValueError(
                    f"Invalid predicate type '{predicate_type}' for '{predicate_name}'."
                )

        data = data.with_columns(
            predicate_expr.alias(f"is_{predicate_name}").cast(pl.Int32)
        )
        logger.debug(f"Added predicate column 'is_{predicate_name}'.")

    # add a column of 1s representing any predicate
    if "any" in cfg["predicates"]:
        data = data.with_columns(pl.lit(1).alias("is_any").cast(pl.Int32))
        logger.debug("Added predicate column 'is_any'.")

    data = data.sort(by=["subject_id", "timestamp"])

    return data<|MERGE_RESOLUTION|>--- conflicted
+++ resolved
@@ -160,86 +160,6 @@
             continue
 
         # 1 or 0 for boolean predicates or count for count predicates
-<<<<<<< HEAD
-        if predicate_info.system == "boolean":
-            boolean_cols.append(f"is_{predicate_name}")
-        elif predicate_info.system == "count":
-            count_cols.append(f"is_{predicate_name}")
-        else:
-            raise ValueError(f"Invalid predicate system {predicate_info.system} for {predicate_name}.")
-
-        # if value of predicate is specified with min and max
-        if "value" in predicate_info:
-            if isinstance(predicate_info["value"], list):
-                ESD = ESD.with_columns(
-                    pl.when(
-                        (
-                            pl.col(predicate_info.column)
-                            >= (
-                                float(predicate_info["value"][0]["min"] or -np.inf)
-                                if "min" in predicate_info["value"][0]
-                                else float(-np.inf)
-                            )
-                        )
-                        & (
-                            pl.col(predicate_info.column)
-                            <= (
-                                float(predicate_info["value"][0]["max"] or np.inf)
-                                if "max" in predicate_info["value"][0]
-                                else float(np.inf)
-                            )
-                        )
-                    )
-                    .then(1)
-                    .otherwise(0)
-                    .alias(f"is_{predicate_name}")
-                    .cast(pl.Int32)
-                )
-                logger.debug(f"Added predicate column is_{predicate_name}.")
-            # if value of predicate is specified with a single string value in event_type
-            else:
-                if predicate_info.column == "event_type":
-                    ESD = ESD.with_columns(
-                        has_event_type(str(predicate_info["value"]))
-                        .alias(f"is_{predicate_name}")
-                        .cast(pl.Int32)
-                    )
-                else:
-                    ESD = ESD.with_columns(
-                        pl.when(pl.col(predicate_info.column) == str(predicate_info["value"]))
-                        .then(1)
-                        .otherwise(0)
-                        .alias(f"is_{predicate_name}")
-                        .cast(pl.Int32)
-                    )
-                logger.debug(f"Added predicate column is_{predicate_name}.")
-        # complex predicates specified with AND/ALL or OR/ANY
-        elif "type" in predicate_info:
-            if predicate_info.type == "ANY":
-                any_expr = pl.col(f"is_{predicate_info.predicates[0]}")
-                for predicate in predicate_info.predicates[1:]:
-                    any_expr = any_expr | pl.col(f"is_{predicate}")
-                ESD = ESD.with_columns(any_expr.alias(f"is_{predicate_name}"))
-                logger.debug(f"Added predicate column is_{predicate_name}.")
-            elif predicate_info.type == "ALL":
-                all_expr = pl.col(f"is_{predicate_info.predicates[0]}")
-                for predicate in predicate_info.predicates[1:]:
-                    all_expr = all_expr & pl.col(f"is_{predicate}")
-                ESD = ESD.with_columns(all_expr.alias(f"is_{predicate_name}"))
-                logger.debug(f"Added predicate column is_{predicate_name}.")
-            else:
-                raise ValueError(f"Invalid predicate type {predicate_info.type} for {predicate_name}.")
-        else:
-            raise ValueError(f"Invalid predicate specification for {predicate_name}.")
-
-    # add a column for any predicate
-    ESD = ESD.with_columns(pl.when(pl.col("event_type").is_not_null()).then(1).otherwise(0).alias("is_any"))
-
-    # aggregate for unique subject_id and timestamp
-    ESD = ESD.groupby(["subject_id", "timestamp"]).agg(
-        *[pl.col(c).sum().alias(f"{c}_count").cast(pl.Int32) for c in ESD.columns if c.startswith("is_")],
-        *[pl.col(c).max().alias(f"{c}_boolean").cast(pl.Int32) for c in ESD.columns if c.startswith("is_")],
-=======
         match predicate_info["system"]:
             case "boolean":
                 boolean_cols.append(f"is_{predicate_name}")
@@ -320,7 +240,6 @@
                 if c in boolean_cols
             ],
         )
->>>>>>> e435f624
     )
 
     data = data[0].join(data[1], on="event_id", how="left")
