"""This module contains functions for generating predicate columns for event sequences."""

import polars as pl
from loguru import logger
from functools import reduce


def has_event_type(type_str: str) -> pl.Expr:
    """Check if the event type contains the specified string.

    Args:
        type_str (str): The string to search for in the event type.

    Returns:
        pl.Expr: A Polars expression representing the check for the event type.

    >>> import polars as pl
    >>> data = pl.DataFrame({"event_type": ["A&B&C", "A&B", "C"]})
    >>> data.with_columns(has_event_type("A").alias("has_A"))
    shape: (3, 2)
    ┌────────────┬───────┐
    │ event_type ┆ has_A │
    │ ---        ┆ ---   │
    │ str        ┆ bool  │
    ╞════════════╪═══════╡
    │ A&B&C      ┆ true  │
    │ A&B        ┆ true  │
    │ C          ┆ false │
    └────────────┴───────┘
    """
    has_event_type = pl.col("event_type").cast(pl.Utf8).str.contains(type_str)
    return has_event_type


def generate_simple_predicates(
    predicate_name: str, predicate_info: dict, df: pl.DataFrame
) -> pl.DataFrame:
    """
    Generate simple predicate columns based on the configuration.

    Args:
        predicate_name: The name of the predicate.
        predicate_info: The information about the predicate.
        df: The Polars DataFrame to add the predicate columns to.

    Returns:
        df: The Polars DataFrame with the added predicate columns.

    Raises:
        ValueError: If an invalid value is specified for the predicate.
    >>> predicate_name = "A"
    >>> predicate_info = {"column": "event_type", "value": "A", "system": "boolean"}
    >>> data = pl.DataFrame(
    ...     {
    ...         "subject_id": [1, 1, 1, 2, 2, 3, 3],
    ...         "timestamp": [1, 1, 3, 1, 2, 1, 3],
    ...         "event_type": ["A", "B", "C", "A", "A&C&D", "B", "C"],
    ...     }
    ... )
    >>> generate_simple_predicates(predicate_name, predicate_info, data)
    shape: (7, 4)
    ┌────────────┬───────────┬────────────┬──────┐
    │ subject_id ┆ timestamp ┆ event_type ┆ is_A │
    │ ---        ┆ ---       ┆ ---        ┆ ---  │
    │ i64        ┆ i64       ┆ str        ┆ i32  │
    ╞════════════╪═══════════╪════════════╪══════╡
    │ 1          ┆ 1         ┆ A          ┆ 1    │
    │ 1          ┆ 1         ┆ B          ┆ 0    │
    │ 1          ┆ 3         ┆ C          ┆ 0    │
    │ 2          ┆ 1         ┆ A          ┆ 1    │
    │ 2          ┆ 2         ┆ A&C&D      ┆ 1    │
    │ 3          ┆ 1         ┆ B          ┆ 0    │
    │ 3          ┆ 3         ┆ C          ┆ 0    │
    └────────────┴───────────┴────────────┴──────┘
    """
    value = predicate_info["value"]
    match value:
        case dict() if {"min", "max"}.issuperset(value.keys()):
            # if value of predicate is specified with min and max
            predicate_col = (
                pl.when(
                    (
                        pl.col(predicate_info["column"])
                        >= float(value.get("min", -float("inf")))
                    )
                    & (
                        pl.col(predicate_info["column"])
                        <= float(value.get("max", float("inf")))
                    )
                )
                .then(1)
                .otherwise(0)
            )
        case str() if predicate_info["column"] == "event_type":
            predicate_col = has_event_type(str(predicate_info["value"]))
        case str() if value:
            predicate_col = (
                pl.when(pl.col(predicate_info["column"]) == value).then(1).otherwise(0)
            )
        case _:
            raise ValueError(f"Invalid value '{value}' for '{predicate_name}'.")

    df = df.with_columns(predicate_col.alias(f"is_{predicate_name}").cast(pl.Int32))
    logger.debug(f"Added predicate column 'is_{predicate_name}'.")
    return df


def generate_predicate_columns(cfg: dict, data: list | pl.DataFrame) -> pl.DataFrame:
    """Generate predicate columns based on the configuration.

    Args:
        cfg: The configuration object containing the predicate information.
        ESD: The Polars DataFrame to add the predicate columns to.

    Returns:
        ESD: The Polars DataFrame with the added predicate columns.

    Raises:
        ValueError: If an invalid predicate type is specified in the configuration.

    >>> cfg = {
    ...     "predicates": {
    ...         "A": {"column": "event_type", "value": "A", "system": "boolean"},
    ...         "B": {"column": "event_type", "value": "B", "system": "boolean"},
    ...         "C": {"column": "event_type", "value": "C", "system": "boolean"},
    ...         "D": {"column": "event_type", "value": "D", "system": "boolean"},
    ...         "A_or_B": {"type": "ANY", "predicates": ["A", "B"], "system": "boolean"},
    ...         "A_and_C_and_D": {"type": "ALL", "predicates": ["A", "C", "D"], "system": "boolean"},
    ...         "any": {"type": "special"},
    ...     }
    ... }
    >>> data = pl.DataFrame(
    ...     {
    ...         "subject_id": [1, 1, 1, 2, 2, 3, 3],
    ...         "timestamp": [1, 1, 3, 1, 2, 1, 3],
    ...         "event_type": ["A", "B", "C", "A", "A&C&D", "B", "C"],
    ...     }
    ... )
    >>> generate_predicate_columns(cfg, data)
    shape: (6, 9)
    ┌────────────┬───────────┬──────┬──────┬───┬──────┬───────────┬──────────────────┬────────┐
    │ subject_id ┆ timestamp ┆ is_A ┆ is_B ┆ … ┆ is_D ┆ is_A_or_B ┆ is_A_and_C_and_D ┆ is_any │
    │ ---        ┆ ---       ┆ ---  ┆ ---  ┆   ┆ ---  ┆ ---       ┆ ---              ┆ ---    │
    │ i64        ┆ i64       ┆ i32  ┆ i32  ┆   ┆ i32  ┆ i32       ┆ i32              ┆ i32    │
    ╞════════════╪═══════════╪══════╪══════╪═══╪══════╪═══════════╪══════════════════╪════════╡
    │ 1          ┆ 1         ┆ 1    ┆ 1    ┆ … ┆ 0    ┆ 1         ┆ 0                ┆ 1      │
    │ 1          ┆ 3         ┆ 0    ┆ 0    ┆ … ┆ 0    ┆ 0         ┆ 0                ┆ 1      │
    │ 2          ┆ 1         ┆ 1    ┆ 0    ┆ … ┆ 0    ┆ 1         ┆ 0                ┆ 1      │
    │ 2          ┆ 2         ┆ 1    ┆ 0    ┆ … ┆ 1    ┆ 1         ┆ 1                ┆ 1      │
    │ 3          ┆ 1         ┆ 0    ┆ 1    ┆ … ┆ 0    ┆ 1         ┆ 0                ┆ 1      │
    │ 3          ┆ 3         ┆ 0    ┆ 0    ┆ … ┆ 0    ┆ 0         ┆ 0                ┆ 1      │
    └────────────┴───────────┴──────┴──────┴───┴──────┴───────────┴──────────────────┴────────┘
    """
    boolean_cols = []
    count_cols = []
<<<<<<< HEAD
    simple_predicates = []
    complex_predicates = []
=======
>>>>>>> da728d24
    for predicate_name, predicate_info in cfg["predicates"].items():
        if predicate_name == "any":
            continue

<<<<<<< HEAD
        # 1 or 0 for boolean predicates or count for count predicates
        match predicate_info["system"]:
            case "boolean":
                boolean_cols.append(predicate_name)
            case "count":
                count_cols.append(predicate_name)
            case _ as invalid:
                raise ValueError(
                    f"Invalid predicate system '{invalid}' for '{predicate_name}'."
                )
=======
        predicate_col = f"is_{predicate_name}"

        # 1 or 0 for boolean predicates or count for count predicates
        match predicate_info["system"]:
            case "boolean":
                boolean_cols.append(predicate_col)
            case "count":
                count_cols.append(predicate_col)
            case _ as invalid:
                raise ValueError(f"Invalid predicate system {invalid} for {predicate_name}.")
>>>>>>> da728d24

        value = predicate_info.get("value", None)
        predicate_type = predicate_info.get("type", None)
        if not (value or predicate_type):
            raise ValueError(
<<<<<<< HEAD
                f"Invalid predicate specification for '{predicate_name}': must specify value or type."
=======
                f"Invalid predicate specification for {predicate_name}: Must specify value or type. "
>>>>>>> da728d24
                f"Got value={value} and type={predicate_type}."
            )
        elif value and predicate_type:
            raise ValueError(
<<<<<<< HEAD
                f"Invalid predicate specification for '{predicate_name}': can't specify both value and type."
=======
                f"Invalid predicate specification for {predicate_name}: Can't specify both value and type. "
>>>>>>> da728d24
                f"Got value={value} and type={predicate_type}."
            )
        elif value:
            simple_predicates.append(predicate_name)
        elif predicate_type:
            complex_predicates.append(predicate_name)

<<<<<<< HEAD
    match data:
        case list():
            for predicate_name in simple_predicates:
                if cfg["predicates"][predicate_name]["column"] == "event_type":
                    data[0] = generate_simple_predicates(
                        predicate_name, cfg["predicates"][predicate_name], data[0]
                    )
                else:
                    data[1] = generate_simple_predicates(
                        predicate_name, cfg["predicates"][predicate_name], data[1]
                    )

            # aggregate data[1] by summing columns that are in count_cols, and taking the max for columns in boolean_cols
            data[1] = (
                data[1]
                .groupby(["event_id"])
                .agg(
                    *[
                        pl.col(c).sum().cast(pl.Int32)
                        for c in data[1].columns
                        if c in count_cols
                    ],
                    *[
                        pl.col(c).max().cast(pl.Int32)
                        for c in data[1].columns
                        if c in boolean_cols
                    ],
                )
            )

            data = data[0].join(data[1], on="event_id", how="left")
            data = data.select(
                "subject_id",
                "timestamp",
                *[pl.col(c) for c in data.columns if c.startswith("is_")],
            )
        case pl.DataFrame():
            # group by subject_id and timestamp, combine event_type by adding the strings together with &
            data = data.group_by(["subject_id", "timestamp"]).agg(
                *[pl.col("event_type").flatten()],
            )
            data = data.with_columns(event_type=data["event_type"].list.join("&"))

            for predicate_name in simple_predicates:
                data = generate_simple_predicates(
                    predicate_name, cfg["predicates"][predicate_name], data
                )
            data = data.select(
                "subject_id",
                "timestamp",
                *[pl.col(c) for c in data.columns if c.startswith("is_")],
            )

    # if complex predicates specified with ALL (AND) or ANY (OR)
    for predicate_name in complex_predicates:
        predicate_info = cfg["predicates"][predicate_name]
        predicate_type = predicate_info["type"]
        sub_predicate_cols = [
            pl.col(f"is_{predicate}") for predicate in predicate_info["predicates"]
        ]
        match predicate_type:
            case "ANY":
                predicate_expr = reduce(lambda x, y: x | y, sub_predicate_cols)
            case "ALL":
                predicate_expr = reduce(lambda x, y: x & y, sub_predicate_cols)
            case _:
                raise ValueError(
                    f"Invalid predicate type '{predicate_type}' for '{predicate_name}'."
                )

        data = data.with_columns(
            predicate_expr.alias(f"is_{predicate_name}").cast(pl.Int32)
        )
        logger.debug(f"Added predicate column 'is_{predicate_name}'.")

    # add a column of 1s representing any predicate
    if "any" in cfg["predicates"]:
        data = data.with_columns(pl.lit(1).alias("is_any").cast(pl.Int32))
        logger.debug(f"Added predicate column 'is_any'.")

    data = data.sort(by=["subject_id", "timestamp"])

    return data
=======
        match value:
            case dict() if {"min", "max"}.issuperset(value.keys()):
                # if value of predicate is specified with min and max
                predicate_col = (
                    pl.when(
                        (pl.col(predicate_info.column) >= float(value.get("min", -float('inf')))) &
                        (pl.col(predicate_info.column) <= float(value.get("max", float('inf'))))
                    )
                    .then(1)
                    .otherwise(0)
                )
            case str() if predicate_info["column"] == "event_type":
                predicate_col = has_event_type(value)
            case str() if value:
                predicate_col = pl.when(pl.col(predicate_info.column) == value).then(1).otherwise(0)
            case None | "":
                pass
            case _:
                raise ValueError(f"Invalid value {value} for {predicate_name}.")

        # complex predicates specified with AND/ALL or OR/ANY
        subpredicate_cols = [pl.col(f"is_{predicate}") for predicate in predicate_info["predicates"]]
        match predicate_type:
            case "ANY":
                predicate_col = reduce(lambda x, y: x | y, subpredicate_cols)
            case "ALL":
                predicate_col = reduce(lambda x, y: x & y, subpredicate_cols)
            case None | "":
                pass
            case _:
                raise ValueError(f"Invalid predicate type {predicate_type} for {predicate_name}.")

        ESD = ESD.with_columns(predicate_col.alias(predicate_col).cast(pl.Int32))
        logger.debug(f"Added predicate column {predicate_col}")

    # add a column for any predicate
    ESD = ESD.with_columns(pl.when(pl.col("event_type").is_not_null()).then(1).otherwise(0).alias("is_any"))

    # aggregate for unique subject_id and timestamp
    # TODO(justin): this is not the cleanest:
    ESD = ESD.groupby(["subject_id", "timestamp"]).agg(
        *[pl.col(c).sum().alias(f"{c}_count").cast(pl.Int32) for c in ESD.columns if c.startswith("is_")],
        *[pl.col(c).max().alias(f"{c}_boolean").cast(pl.Int32) for c in ESD.columns if c.startswith("is_")],
    )

    # select and rename columns
    ESD = ESD.select(
        "subject_id",
        "timestamp",
        *[
            pl.col(c).alias(c.replace("_boolean", ""))
            for c in ESD.columns
            if c.replace("_boolean", "") in boolean_cols
        ],
        *[
            pl.col(c).alias(c.replace("_count", ""))
            for c in ESD.columns
            if c.replace("_count", "") in count_cols
        ],
        pl.col("is_any_boolean").alias("is_any"),
    )

    ESD = ESD.sort(by=["subject_id", "timestamp"])

    return ESD
>>>>>>> da728d24
<|MERGE_RESOLUTION|>--- conflicted
+++ resolved
@@ -153,16 +153,12 @@
     """
     boolean_cols = []
     count_cols = []
-<<<<<<< HEAD
     simple_predicates = []
     complex_predicates = []
-=======
->>>>>>> da728d24
     for predicate_name, predicate_info in cfg["predicates"].items():
         if predicate_name == "any":
             continue
 
-<<<<<<< HEAD
         # 1 or 0 for boolean predicates or count for count predicates
         match predicate_info["system"]:
             case "boolean":
@@ -173,37 +169,17 @@
                 raise ValueError(
                     f"Invalid predicate system '{invalid}' for '{predicate_name}'."
                 )
-=======
-        predicate_col = f"is_{predicate_name}"
-
-        # 1 or 0 for boolean predicates or count for count predicates
-        match predicate_info["system"]:
-            case "boolean":
-                boolean_cols.append(predicate_col)
-            case "count":
-                count_cols.append(predicate_col)
-            case _ as invalid:
-                raise ValueError(f"Invalid predicate system {invalid} for {predicate_name}.")
->>>>>>> da728d24
-
+                
         value = predicate_info.get("value", None)
         predicate_type = predicate_info.get("type", None)
         if not (value or predicate_type):
             raise ValueError(
-<<<<<<< HEAD
                 f"Invalid predicate specification for '{predicate_name}': must specify value or type."
-=======
-                f"Invalid predicate specification for {predicate_name}: Must specify value or type. "
->>>>>>> da728d24
                 f"Got value={value} and type={predicate_type}."
             )
         elif value and predicate_type:
             raise ValueError(
-<<<<<<< HEAD
                 f"Invalid predicate specification for '{predicate_name}': can't specify both value and type."
-=======
-                f"Invalid predicate specification for {predicate_name}: Can't specify both value and type. "
->>>>>>> da728d24
                 f"Got value={value} and type={predicate_type}."
             )
         elif value:
@@ -211,7 +187,6 @@
         elif predicate_type:
             complex_predicates.append(predicate_name)
 
-<<<<<<< HEAD
     match data:
         case list():
             for predicate_name in simple_predicates:
@@ -294,71 +269,4 @@
 
     data = data.sort(by=["subject_id", "timestamp"])
 
-    return data
-=======
-        match value:
-            case dict() if {"min", "max"}.issuperset(value.keys()):
-                # if value of predicate is specified with min and max
-                predicate_col = (
-                    pl.when(
-                        (pl.col(predicate_info.column) >= float(value.get("min", -float('inf')))) &
-                        (pl.col(predicate_info.column) <= float(value.get("max", float('inf'))))
-                    )
-                    .then(1)
-                    .otherwise(0)
-                )
-            case str() if predicate_info["column"] == "event_type":
-                predicate_col = has_event_type(value)
-            case str() if value:
-                predicate_col = pl.when(pl.col(predicate_info.column) == value).then(1).otherwise(0)
-            case None | "":
-                pass
-            case _:
-                raise ValueError(f"Invalid value {value} for {predicate_name}.")
-
-        # complex predicates specified with AND/ALL or OR/ANY
-        subpredicate_cols = [pl.col(f"is_{predicate}") for predicate in predicate_info["predicates"]]
-        match predicate_type:
-            case "ANY":
-                predicate_col = reduce(lambda x, y: x | y, subpredicate_cols)
-            case "ALL":
-                predicate_col = reduce(lambda x, y: x & y, subpredicate_cols)
-            case None | "":
-                pass
-            case _:
-                raise ValueError(f"Invalid predicate type {predicate_type} for {predicate_name}.")
-
-        ESD = ESD.with_columns(predicate_col.alias(predicate_col).cast(pl.Int32))
-        logger.debug(f"Added predicate column {predicate_col}")
-
-    # add a column for any predicate
-    ESD = ESD.with_columns(pl.when(pl.col("event_type").is_not_null()).then(1).otherwise(0).alias("is_any"))
-
-    # aggregate for unique subject_id and timestamp
-    # TODO(justin): this is not the cleanest:
-    ESD = ESD.groupby(["subject_id", "timestamp"]).agg(
-        *[pl.col(c).sum().alias(f"{c}_count").cast(pl.Int32) for c in ESD.columns if c.startswith("is_")],
-        *[pl.col(c).max().alias(f"{c}_boolean").cast(pl.Int32) for c in ESD.columns if c.startswith("is_")],
-    )
-
-    # select and rename columns
-    ESD = ESD.select(
-        "subject_id",
-        "timestamp",
-        *[
-            pl.col(c).alias(c.replace("_boolean", ""))
-            for c in ESD.columns
-            if c.replace("_boolean", "") in boolean_cols
-        ],
-        *[
-            pl.col(c).alias(c.replace("_count", ""))
-            for c in ESD.columns
-            if c.replace("_count", "") in count_cols
-        ],
-        pl.col("is_any_boolean").alias("is_any"),
-    )
-
-    ESD = ESD.sort(by=["subject_id", "timestamp"])
-
-    return ESD
->>>>>>> da728d24
+    return data