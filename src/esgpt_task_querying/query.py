--- conflicted
+++ resolved
@@ -232,10 +232,6 @@
     predicate_cols: list[str],
     endpoint_expr: (tuple[bool, timedelta, bool, timedelta] | tuple[bool, str, bool, timedelta]),
     anchor_to_subtree_root_by_subtree_anchor: pl.LazyFrame | pl.DataFrame,
-<<<<<<< HEAD
-    prev_endpoint_expr: (tuple[bool, timedelta, bool, timedelta] | tuple[bool, str, bool, timedelta]),
-=======
->>>>>>> e435f624
 ) -> pl.LazyFrame | pl.DataFrame:
     st_inclusive, end_event, end_inclusive, offset = endpoint_expr
     if not offset:
