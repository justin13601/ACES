"""This module contains functions for loading and parsing the configuration file into a dot accessible
dictionary and subsequently building a tree structure from the configuration."""

from datetime import timedelta
from pytimeparse import parse

import polars as pl
import ruamel.yaml
from bigtree import Node
from typing import Any

<<<<<<< HEAD

class DotAccessibleDict(dict):
    """A dictionary subclass that allows accessing values using dot notation.

    Example:
        >>> config = DotAccessibleDict({'key': 'value'})
        print(config.key)  # Output: 'value'
    """

    def __init__(self, *args, **kwargs):
        super().__init__(*args, **kwargs)
        for key, value in self.items():
            if isinstance(value, dict):
                self[key] = DotAccessibleDict(value)

    def __getattr__(self, attr):
        if attr in self:
            return self[attr]
        else:
            raise AttributeError(f"'{type(self).__name__}' object has no attribute '{attr}'")


def load_config(config_path: str) -> DotAccessibleDict:
    """Load a configuration file from the given path and return it as a DotAccessibleDict.
=======
def load_config(config_path: str) -> dict[str, Any]:
    """Load a configuration file from the given path and return it as a dict.
>>>>>>> e435f624

    Args:
        config_path (str): The path to the configuration file.
    """
    yaml = ruamel.yaml.YAML()
    with open(config_path) as file:
        return yaml.load(file)


def parse_timedelta(time_str: str) -> timedelta:
    """Parse a time string and return a timedelta object.

    Using time expression parser: https://github.com/wroberts/pytimeparse

    Args:
        time_str: The time string to parse.

    Returns:
        timedelta: The parsed timedelta object.

    Examples:
        >>> parse_timedelta("1 days")
        datetime.timedelta(days=1)
        >>> parse_timedelta("1 day")
        datetime.timedelta(days=1)
        >>> parse_timedelta("1 days 2 hours 3 minutes 4 seconds")
        datetime.timedelta(days=1, seconds=7384)
        >>> parse_timedelta('1 day, 14:20:16')
        datetime.timedelta(days=1, seconds=51616)
        >>> parse_timedelta('365 days')
        datetime.timedelta(days=365)
    """
    if not time_str:
        return timedelta(days=0)

    return timedelta(seconds=parse(time_str))

    # units = {"day": 0, "hour": 0, "minute": 0, "second": 0}
    # pattern = r"(\d+)\s*(second|minute|hour|day)"
    # matches = re.findall(pattern, time_str.lower())
    # for value, unit in matches:
    #     units[unit] = int(value)

<<<<<<< HEAD
def get_max_duration(data: pl.DataFrame) -> pl.DataFrame:
    """Get the maximum duration data for each subject by calculating the delta between the min and max
    timestamps."""

    # get the start and end timestamps for each subject
    data = data.groupby("subject_id").agg(
        [
            pl.col("timestamp").min().alias("min_timestamp"),
            pl.col("timestamp").max().alias("max_timestamp"),
        ]
    )

    # calculate the duration for each subject
    data = data.with_columns((pl.col("max_timestamp") - pl.col("min_timestamp")).alias("duration"))
=======
    # return timedelta(
    #     days=units["day"],
    #     hours=units["hour"],
    #     minutes=units["minute"],
    #     seconds=units["second"],
    # )

>>>>>>> e435f624

def get_max_duration(data: pl.DataFrame) -> timedelta:
    """Get the maximum duration for each subject timestamps.

    Args:
        data: The data containing the events for each subject. The timestamps of the events are in the 
        column ``"timestamp"`` and the subject IDs are in the column ``"subject_id"``.

    Returns:
        The maximum duration between the latest timestamp and the earliest timestamp over all subjects.

    Examples:
        >>> from datetime import datetime
        >>> data = pl.DataFrame({
        ...     "subject_id": [1, 1, 2, 2],
        ...     "timestamp": [
        ...         datetime(2021, 1, 1), datetime(2021, 1, 2), datetime(2021, 1, 1), datetime(2021, 1, 3)
        ...     ]
        ... })
        >>> get_max_duration(data)
        datetime.timedelta(days=2)
    """

    return (
        data.group_by("subject_id")
        .agg((pl.col("timestamp").max() - pl.col("timestamp").min()).alias("duration"))
        .get_column("duration")
        .max()
    )


def build_tree_from_config(cfg: dict[str, Any]) -> Node:
    """Build a tree structure from the given configuration. Note: the parse_timedelta function handles negative durations already if duration is specified with "-".

    Args:
        cfg: The configuration object.

    Returns:
        Node: The root node of the built tree.

    Examples:
        >>> cfg = {
        ...     "windows": {
        ...         "window1": {
        ...             "start": 'event1',
        ...             "duration": "24 hours",
        ...             "end": None,
        ...             "offset": None,
        ...             "excludes": [],
        ...             "includes": [],
        ...             "st_inclusive": False,
        ...             "end_inclusive": True,
        ...         },
        ...         "window2": {
        ...             "start": "window1.end",
        ...             "duration": "24 hours",
        ...             "end": None,
        ...             "offset": None,
        ...             "excludes": [],
        ...             "includes": [],
        ...             "st_inclusive": False,
        ...             "end_inclusive": True,
        ...         },
        ...     }
        ... }
        >>> build_tree_from_config(cfg)
        Node(/window1, constraints={}, endpoint_expr=(False, datetime.timedelta(days=1), True, datetime.timedelta(0)))
    """
    nodes = {}
    windows = [name for name, _ in cfg['windows'].items()]
    for window_name, window_info in cfg['windows'].items():
        if sum(key in window_info for key in ['start', 'end', 'duration']) < 2:
            raise ValueError(
                f"Invalid window specification for '{window_name}': must specify two fields out of ['start', 'end', 'duration']. "
                f"Got {[key for key in window_info if key in ['start', 'end', 'duration']]}."
            )
        
        node = Node(window_name)

        # set node end_event
        duration = window_info.get("duration", None)
        match duration:
            case timedelta():
                end_event = window_info['duration']
            case str():
                end_event = parse_timedelta(window_info['duration'])
            case False | None:
                end_event = f"is_{window_info['end']}"
            case _:
                raise ValueError(f"Invalid duration in '{window_name}': {window_info['duration']}")

        # set node st_inclusive and end_inclusive
        st_inclusive = window_info.get("st_inclusive", False)
        end_inclusive = window_info.get("end_inclusive", True)

        # set node offset
        offset = window_info.get("offset", None)
        offset = parse_timedelta(offset)
        
        node.endpoint_expr = (st_inclusive, end_event, end_inclusive, offset)

        # set node exclude constraints
        constraints = {}
        for each_exclusion in window_info.get("excludes", []):
            if each_exclusion["predicate"]:
                constraints[f"is_{each_exclusion['predicate']}"] = (None, 0)

        # set node include constraints, using min and max values and None if not specified
<<<<<<< HEAD
        if window_info.includes:
            for each_inclusion in window_info.includes:
                if each_inclusion["predicate"]:
                    constraints[f"is_{each_inclusion['predicate']}"] = (
                        (
                            int(each_inclusion["min"])
                            if "min" in each_inclusion and each_inclusion["min"] is not None
                            else None
                        ),
                        (
                            int(each_inclusion["max"])
                            if "max" in each_inclusion and each_inclusion["max"] is not None
                            else None
                        ),
                    )
=======
        for each_inclusion in window_info.get("includes", []):
            if each_inclusion["predicate"]:
                constraints[f"is_{each_inclusion['predicate']}"] = (
                    (
                        int(each_inclusion["min"])
                        if "min" in each_inclusion and each_inclusion["min"] is not None
                        else None
                    ),
                    (
                        int(each_inclusion["max"])
                        if "max" in each_inclusion and each_inclusion["max"] is not None
                        else None
                    ),
                )

>>>>>>> e435f624
        node.constraints = constraints

        # search for the parent node in tree
        if window_info.get("start"):
            root_name = window_info["start"].split(".")[0]
            node_root = next(
                (substring for substring in windows if substring == root_name),
                None,
            )
        elif window_info.get("end"):
            root_name = window_info["end"].split(".")[0]
            node_root = next(
                (substring for substring in windows if substring == root_name),
                None,
            )

        if node_root:
            node.parent = nodes[node_root]

        nodes[window_name] = node

    for node in nodes.values():
        if node.parent:
            node.parent = nodes[node.parent.name]

    root = next(iter(nodes.values())).root

    return root<|MERGE_RESOLUTION|>--- conflicted
+++ resolved
@@ -9,35 +9,8 @@
 from bigtree import Node
 from typing import Any
 
-<<<<<<< HEAD
-
-class DotAccessibleDict(dict):
-    """A dictionary subclass that allows accessing values using dot notation.
-
-    Example:
-        >>> config = DotAccessibleDict({'key': 'value'})
-        print(config.key)  # Output: 'value'
-    """
-
-    def __init__(self, *args, **kwargs):
-        super().__init__(*args, **kwargs)
-        for key, value in self.items():
-            if isinstance(value, dict):
-                self[key] = DotAccessibleDict(value)
-
-    def __getattr__(self, attr):
-        if attr in self:
-            return self[attr]
-        else:
-            raise AttributeError(f"'{type(self).__name__}' object has no attribute '{attr}'")
-
-
-def load_config(config_path: str) -> DotAccessibleDict:
-    """Load a configuration file from the given path and return it as a DotAccessibleDict.
-=======
 def load_config(config_path: str) -> dict[str, Any]:
     """Load a configuration file from the given path and return it as a dict.
->>>>>>> e435f624
 
     Args:
         config_path (str): The path to the configuration file.
@@ -81,22 +54,6 @@
     # for value, unit in matches:
     #     units[unit] = int(value)
 
-<<<<<<< HEAD
-def get_max_duration(data: pl.DataFrame) -> pl.DataFrame:
-    """Get the maximum duration data for each subject by calculating the delta between the min and max
-    timestamps."""
-
-    # get the start and end timestamps for each subject
-    data = data.groupby("subject_id").agg(
-        [
-            pl.col("timestamp").min().alias("min_timestamp"),
-            pl.col("timestamp").max().alias("max_timestamp"),
-        ]
-    )
-
-    # calculate the duration for each subject
-    data = data.with_columns((pl.col("max_timestamp") - pl.col("min_timestamp")).alias("duration"))
-=======
     # return timedelta(
     #     days=units["day"],
     #     hours=units["hour"],
@@ -104,7 +61,6 @@
     #     seconds=units["second"],
     # )
 
->>>>>>> e435f624
 
 def get_max_duration(data: pl.DataFrame) -> timedelta:
     """Get the maximum duration for each subject timestamps.
@@ -213,23 +169,6 @@
                 constraints[f"is_{each_exclusion['predicate']}"] = (None, 0)
 
         # set node include constraints, using min and max values and None if not specified
-<<<<<<< HEAD
-        if window_info.includes:
-            for each_inclusion in window_info.includes:
-                if each_inclusion["predicate"]:
-                    constraints[f"is_{each_inclusion['predicate']}"] = (
-                        (
-                            int(each_inclusion["min"])
-                            if "min" in each_inclusion and each_inclusion["min"] is not None
-                            else None
-                        ),
-                        (
-                            int(each_inclusion["max"])
-                            if "max" in each_inclusion and each_inclusion["max"] is not None
-                            else None
-                        ),
-                    )
-=======
         for each_inclusion in window_info.get("includes", []):
             if each_inclusion["predicate"]:
                 constraints[f"is_{each_inclusion['predicate']}"] = (
@@ -245,7 +184,6 @@
                     ),
                 )
 
->>>>>>> e435f624
         node.constraints = constraints
 
         # search for the parent node in tree
