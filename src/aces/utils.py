--- conflicted
+++ resolved
@@ -1,9 +1,5 @@
 import io
-<<<<<<< HEAD
 import os
-=======
-import logging
->>>>>>> f5134b03
 import sys
 from contextlib import contextmanager
 from datetime import timedelta
@@ -63,31 +59,7 @@
     logger.info(captured.getvalue())  # Log the captured output
 
 
-<<<<<<< HEAD
 def hydra_loguru_init(filename) -> None:
     """Must be called from a hydra main!"""
     hydra_path = hydra.core.hydra_config.HydraConfig.get().runtime.output_dir
-    logger.add(os.path.join(hydra_path, filename))
-=======
-# add handler that propagates loguru records to standard logging
-class PropagateHandler(logging.Handler):
-    def emit(self, record: logging.LogRecord) -> None:
-        logging.getLogger(record.name).handle(record)
-
-
-logger.add(PropagateHandler(), format="{message}")
-
-# get root logger and remove existing handlers
-root_logger = logging.getLogger()
-for handler in root_logger.handlers:
-    root_logger.removeHandler(handler)
-
-
-# add handler that does nothing (to prevent printing to console)
-class NoOpHandler(logging.Handler):
-    def emit(self, record: logging.LogRecord) -> None:
-        pass
-
-
-root_logger.addHandler(NoOpHandler())
->>>>>>> f5134b03
+    logger.add(os.path.join(hydra_path, filename))