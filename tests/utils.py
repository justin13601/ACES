--- conflicted
+++ resolved
@@ -10,26 +10,8 @@
 
 import polars as pl
 from loguru import logger
-<<<<<<< HEAD
-from meds import label_schema, subject_id_field
 from polars.testing import assert_frame_equal
 
-MEDS_LABEL_MANDATORY_TYPES = {
-    subject_id_field: pl.Int64,
-}
-
-MEDS_LABEL_OPTIONAL_TYPES = {
-    "boolean_value": pl.Boolean,
-    "integer_value": pl.Int64,
-    "float_value": pl.Float64,
-    "categorical_value": pl.String,
-    "prediction_time": pl.Datetime("us"),
-}
-
-=======
-from polars.testing import assert_frame_equal
-
->>>>>>> 7f49fdab
 
 def run_command(script: str, hydra_kwargs: dict[str, str], test_name: str, expected_returncode: int = 0):
     command_parts = [script] + [f"{k}={v}" for k, v in hydra_kwargs.items()]
@@ -58,74 +40,6 @@
         raise AssertionError(f"{msg}\n{e}") from e
 
 
-<<<<<<< HEAD
-def get_and_validate_label_schema(df: pl.DataFrame) -> pa.Table:
-    """Validates the schema of a MEDS data DataFrame.
-
-    This function validates the schema of a MEDS label DataFrame, ensuring that it has the correct columns
-    and that the columns are of the correct type. This function will:
-      1. Re-type any of the mandator MEDS column to the appropriate type.
-      2. Attempt to add the ``numeric_value`` or ``time`` columns if either are missing, and set it to `None`.
-         It will not attempt to add any other missing columns even if ``do_retype`` is `True` as the other
-         columns cannot be set to `None`.
-
-    Args:
-        df: The MEDS label DataFrame to validate.
-
-    Returns:
-        pa.Table: The validated MEDS data DataFrame, with columns re-typed as needed.
-
-    Raises:
-        ValueError: if do_retype is False and the MEDS data DataFrame is not schema compliant.
-    """
-
-    schema = df.schema
-    if "prediction_time" not in schema:
-        logger.warning(
-            "Output DataFrame is missing a 'prediction_time' column. If this is not intentional, add a "
-            "'index_timestamp' (yes, it should be different) key to the task configuration identifying "
-            "which window's start or end time to use as the prediction time."
-        )
-
-    errors = []
-    for col, dtype in MEDS_LABEL_MANDATORY_TYPES.items():
-        if col in schema and schema[col] != dtype:
-            df = df.with_columns(pl.col(col).cast(dtype, strict=False))
-        elif col not in schema:
-            errors.append(f"MEDS Data DataFrame must have a '{col}' column of type {dtype}.")
-
-    if errors:
-        raise ValueError("\n".join(errors))
-
-    for col, dtype in MEDS_LABEL_OPTIONAL_TYPES.items():
-        if col in schema and schema[col] != dtype:
-            df = df.with_columns(pl.col(col).cast(dtype, strict=False))
-        elif col not in schema:
-            df = df.with_columns(pl.lit(None, dtype=dtype).alias(col))
-
-    extra_cols = [
-        c for c in schema if c not in MEDS_LABEL_MANDATORY_TYPES and c not in MEDS_LABEL_OPTIONAL_TYPES
-    ]
-    if extra_cols:
-        err_cols_str = "\n".join(f"  - {c}" for c in extra_cols)
-        logger.warning(
-            "Output contains columns that are not valid MEDS label columns. For now, we are dropping them.\n"
-            "If you need these columns, please comment on https://github.com/justin13601/ACES/issues/97\n"
-            f"Columns:\n{err_cols_str}"
-        )
-        df = df.drop(extra_cols)
-
-    df = df.select(
-        subject_id_field,
-        "prediction_time",
-        "boolean_value",
-        "integer_value",
-        "float_value",
-        "categorical_value",
-    )
-
-    return df.to_arrow().cast(label_schema)
-=======
 def write_input_files(data_dir: Path, input_files: dict[str, pl.DataFrame | str]) -> dict[str, Path]:
     wrote_files = {}
     for name, df in input_files.items():
@@ -233,5 +147,4 @@
                     )
             except AssertionError as e:
                 logger.error(f"{stderr}\n{stdout}")
-                raise AssertionError(f"Error running task '{task}': {e}") from e
->>>>>>> 7f49fdab
+                raise AssertionError(f"Error running task '{task}': {e}") from e