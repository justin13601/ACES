[build-system]
requires = ["setuptools>=61.0"]
build-backend = "setuptools.build_meta"

[project]
name = "ESGPTTaskQuerying"
version = "0.1.1"
authors = [
  { name="Justin Xu", email="justin13601@hotmail.com" },
  { name="Matthew McDermott", email="mattmcdermott8@gmail.com" },
]
description = "Automatic task extraction for ESGPT datasets"
readme = "README.md"
requires-python = ">=3.10"
classifiers = [
    "Programming Language :: Python :: 3",
    "License :: OSI Approved :: MIT License",
    "Operating System :: OS Independent",
]
dependencies = [
<<<<<<< HEAD
    "polars == 0.20.18",
    "bigtree",
    "ruamel.yaml",
    "pandas",
    "loguru",
    "hydra-core"
=======
    "polars == 0.20.18", 
    "bigtree == 0.17.0", 
    "ruamel.yaml == 0.18.6",
    "pandas == 2.2.2",
    "loguru == 0.7.2",
    "hydra-core == 1.3.2"
>>>>>>> ce8189bc
]

[project.optional-dependencies]
dev = ["pre-commit", "pytest", "pytest-cov", ]

[project.urls]
Homepage = "https://github.com/justin13601/ESGPTTaskQueryingPublic"
Issues = "https://github.com/justin13601/ESGPTTaskQueryingPublic/issues"<|MERGE_RESOLUTION|>--- conflicted
+++ resolved
@@ -18,21 +18,12 @@
     "Operating System :: OS Independent",
 ]
 dependencies = [
-<<<<<<< HEAD
-    "polars == 0.20.18",
-    "bigtree",
-    "ruamel.yaml",
-    "pandas",
-    "loguru",
-    "hydra-core"
-=======
     "polars == 0.20.18", 
     "bigtree == 0.17.0", 
     "ruamel.yaml == 0.18.6",
     "pandas == 2.2.2",
     "loguru == 0.7.2",
     "hydra-core == 1.3.2"
->>>>>>> ce8189bc
 ]
 
 [project.optional-dependencies]
